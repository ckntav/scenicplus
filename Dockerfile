FROM python:3.8-slim AS compile-image

ENV DEBIAN_FRONTEND=noninteractive
RUN BUILDPKGS="build-essential \
        libcurl4-openssl-dev \
        zlib1g-dev \
        libfftw3-dev \
        libc++-dev \
        git \
        wget \
        hdf5-tools \
        " && \
    apt-get update && \
    apt-get install -y --no-install-recommends apt-utils debconf locales locales-all && dpkg-reconfigure locales && \
    apt-get install -y --no-install-recommends $BUILDPKGS

RUN python -m venv /opt/venv
# Make sure we use the virtualenv:
ENV PATH="/opt/venv/bin:$PATH"

# install dependencies:
COPY pycisTopic/requirements.txt /tmp/
RUN pip install --no-cache-dir --upgrade pip wheel && \
    pip install --no-cache-dir Cython numpy && \
    pip install --no-cache-dir fitsne && \
    pip install --no-cache-dir papermill && \
    pip install --no-cache-dir igv_jupyterlab && \
    pip install --no-cache-dir bs4 && \
    pip install --no-cache-dir MACS2 && \
    pip install --no-cache-dir lxml && \
    pip install --no-cache-dir tspex && \
    pip install --no-cache-dir plotly && \
    pip install --no-cache-dir kaleido && \
    pip install --no-cache-dir pyvis && \
<<<<<<< HEAD
    pip install velocyto && \
    pip install --no-cache-dir -r /tmp/requirements.txt
=======
    pip install --no-cache-dir pygam && \
    pip install --no-cache-dir fa2 && \
    pip install --no-cache-dir scanpy==1.8.2 && \
    pip install --no-cache-dir -r /tmp/requirements.txt 
>>>>>>> 6faa2d62
    
# install ctxcore from local copy:
COPY ctxcore /tmp/ctxcore
RUN  cd /tmp/ctxcore && \
     pip install . && \
     cd .. && rm -rf ctxcore
    
# install pycisTopic from local copy:
COPY pycisTopic /tmp/pycisTopic
RUN  cd /tmp/pycisTopic && \
     pip install . && \
     cd .. && rm -rf pycisTopic

# install Mallet (https://github.com/mimno/Mallet)
# https://github.com/docker-library/openjdk/blob/0584b2804ed12dca7c5e264b5fc55fc07a3ac148/8-jre/slim/Dockerfile#L51-L54
RUN apt update
RUN mkdir -p /usr/share/man/man1 && \
    apt-get install -y --no-install-recommends ant openjdk-11-jdk && \
    git clone --depth=1 https://github.com/mimno/Mallet.git /tmp/Mallet && \
    cd /tmp/Mallet && \
    ant

# install pycistarget
COPY pycistarget /tmp/pycistarget
RUN cd /tmp/pycistarget && \
    pip install . && \
    cd .. && rm -rf pycistarget
    
# install scenicplus
COPY scenicplus /tmp/scenicplus
RUN cd /tmp/scenicplus && \
    pip install . && \
    cd .. && rm -rf scenicplus

FROM python:3.8-slim AS build-image

RUN mkdir -p /usr/share/man/man1 && \
    apt-get -y update && \
    apt-get -y --no-install-recommends install \
        openjdk-11-jdk \
        procps \
        bash-completion \
        curl \
        libfftw3-dev \
        less && \
    rm -rf /var/cache/apt/* && \
    rm -rf /var/lib/apt/lists/*

COPY --from=compile-image /opt/venv /opt/venv
COPY --from=compile-image /tmp/Mallet /opt/mallet

# Make sure we use the virtualenv:
ENV PATH="/opt/venv/bin:$PATH"
ENV PATH="/opt/mallet/bin:$PATH"<|MERGE_RESOLUTION|>--- conflicted
+++ resolved
@@ -32,15 +32,11 @@
     pip install --no-cache-dir plotly && \
     pip install --no-cache-dir kaleido && \
     pip install --no-cache-dir pyvis && \
-<<<<<<< HEAD
     pip install velocyto && \
-    pip install --no-cache-dir -r /tmp/requirements.txt
-=======
     pip install --no-cache-dir pygam && \
     pip install --no-cache-dir fa2 && \
     pip install --no-cache-dir scanpy==1.8.2 && \
     pip install --no-cache-dir -r /tmp/requirements.txt 
->>>>>>> 6faa2d62
     
 # install ctxcore from local copy:
 COPY ctxcore /tmp/ctxcore
